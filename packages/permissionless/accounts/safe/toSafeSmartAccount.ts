import {
    type Account,
    type Address,
    type Assign,
    type Chain,
    type Client,
    type Hex,
    type LocalAccount,
    type OneOf,
    type SignableMessage,
    type Transport,
    type TypedData,
    type TypedDataDefinition,
    type WalletClient,
    concat,
    concatHex,
    encodeAbiParameters,
    encodeFunctionData,
    encodePacked,
    getContractAddress,
    hashMessage,
    hashTypedData,
    hexToBigInt,
    keccak256,
    pad,
    toBytes,
    toHex,
    zeroAddress
} from "viem"
import {
    type SmartAccount,
    type SmartAccountImplementation,
    type UserOperation,
    entryPoint06Abi,
    entryPoint07Abi,
    entryPoint07Address,
    toSmartAccount
} from "viem/account-abstraction"
import { getChainId, readContract, signTypedData } from "viem/actions"
import { getAction } from "viem/utils"
<<<<<<< HEAD
import { getAccountNonce } from "../../actions/public/getAccountNonce.js"
import { encode7579Calls } from "../../utils/encode7579Calls.js"
import { isSmartAccountDeployed } from "../../utils/isSmartAccountDeployed.js"
import { toOwner } from "../../utils/toOwner.js"
=======
import { getAccountNonce } from "../../actions/public/getAccountNonce"
import { isSmartAccountDeployed, toOwner } from "../../utils"
import { encode7579Calls } from "../../utils/encode7579Calls"
import type { EthereumProvider } from "../../utils/toOwner"
>>>>>>> d5bb0089

export type SafeVersion = "1.4.1"

const multiSendAbi = [
    {
        inputs: [
            {
                internalType: "bytes",
                name: "transactions",
                type: "bytes"
            }
        ],
        name: "multiSend",
        outputs: [],
        stateMutability: "payable",
        type: "function"
    }
] as const

const initSafe7579Abi = [
    {
        type: "function",
        name: "initSafe7579",
        inputs: [
            {
                name: "safe7579",
                type: "address",
                internalType: "address"
            },
            {
                name: "executors",
                type: "tuple[]",
                internalType: "struct ModuleInit[]",
                components: [
                    {
                        name: "module",
                        type: "address",
                        internalType: "address"
                    },
                    {
                        name: "initData",
                        type: "bytes",
                        internalType: "bytes"
                    }
                ]
            },
            {
                name: "fallbacks",
                type: "tuple[]",
                internalType: "struct ModuleInit[]",
                components: [
                    {
                        name: "module",
                        type: "address",
                        internalType: "address"
                    },
                    {
                        name: "initData",
                        type: "bytes",
                        internalType: "bytes"
                    }
                ]
            },
            {
                name: "hooks",
                type: "tuple[]",
                internalType: "struct ModuleInit[]",
                components: [
                    {
                        name: "module",
                        type: "address",
                        internalType: "address"
                    },
                    {
                        name: "initData",
                        type: "bytes",
                        internalType: "bytes"
                    }
                ]
            },
            {
                name: "attesters",
                type: "address[]",
                internalType: "address[]"
            },
            {
                name: "threshold",
                type: "uint8",
                internalType: "uint8"
            }
        ],
        outputs: [],
        stateMutability: "nonpayable"
    }
] as const

const preValidationSetupAbi = [
    {
        type: "function",
        name: "preValidationSetup",
        inputs: [
            {
                name: "initHash",
                type: "bytes32",
                internalType: "bytes32"
            },
            {
                name: "to",
                type: "address",
                internalType: "address"
            },
            {
                name: "preInit",
                type: "bytes",
                internalType: "bytes"
            }
        ],
        outputs: [],
        stateMutability: "nonpayable"
    }
] as const

const enableModulesAbi = [
    {
        inputs: [
            {
                internalType: "address[]",
                name: "modules",
                type: "address[]"
            }
        ],
        name: "enableModules",
        outputs: [],
        stateMutability: "nonpayable",
        type: "function"
    }
] as const

const setupAbi = [
    {
        inputs: [
            {
                internalType: "address[]",
                name: "_owners",
                type: "address[]"
            },
            {
                internalType: "uint256",
                name: "_threshold",
                type: "uint256"
            },
            {
                internalType: "address",
                name: "to",
                type: "address"
            },
            {
                internalType: "bytes",
                name: "data",
                type: "bytes"
            },
            {
                internalType: "address",
                name: "fallbackHandler",
                type: "address"
            },
            {
                internalType: "address",
                name: "paymentToken",
                type: "address"
            },
            {
                internalType: "uint256",
                name: "payment",
                type: "uint256"
            },
            {
                internalType: "address payable",
                name: "paymentReceiver",
                type: "address"
            }
        ],
        name: "setup",
        outputs: [],
        stateMutability: "nonpayable",
        type: "function"
    }
] as const

const createProxyWithNonceAbi = [
    {
        inputs: [
            {
                internalType: "address",
                name: "_singleton",
                type: "address"
            },
            {
                internalType: "bytes",
                name: "initializer",
                type: "bytes"
            },
            {
                internalType: "uint256",
                name: "saltNonce",
                type: "uint256"
            }
        ],
        name: "createProxyWithNonce",
        outputs: [
            {
                internalType: "contract SafeProxy",
                name: "proxy",
                type: "address"
            }
        ],
        stateMutability: "nonpayable",
        type: "function"
    }
] as const

const setupSafeAbi = [
    {
        type: "function",
        name: "setupSafe",
        inputs: [
            {
                name: "initData",
                type: "tuple",
                internalType: "struct Safe7579Launchpad.InitData",
                components: [
                    {
                        name: "singleton",
                        type: "address",
                        internalType: "address"
                    },
                    {
                        name: "owners",
                        type: "address[]",
                        internalType: "address[]"
                    },
                    {
                        name: "threshold",
                        type: "uint256",
                        internalType: "uint256"
                    },
                    {
                        name: "setupTo",
                        type: "address",
                        internalType: "address"
                    },
                    {
                        name: "setupData",
                        type: "bytes",
                        internalType: "bytes"
                    },
                    {
                        name: "safe7579",
                        type: "address",
                        internalType: "contract ISafe7579"
                    },
                    {
                        name: "validators",
                        type: "tuple[]",
                        internalType: "struct ModuleInit[]",
                        components: [
                            {
                                name: "module",
                                type: "address",
                                internalType: "address"
                            },
                            {
                                name: "initData",
                                type: "bytes",
                                internalType: "bytes"
                            }
                        ]
                    },
                    {
                        name: "callData",
                        type: "bytes",
                        internalType: "bytes"
                    }
                ]
            }
        ],
        outputs: [],
        stateMutability: "nonpayable"
    }
] as const

const executeUserOpWithErrorStringAbi = [
    {
        inputs: [
            {
                internalType: "address",
                name: "to",
                type: "address"
            },
            {
                internalType: "uint256",
                name: "value",
                type: "uint256"
            },
            {
                internalType: "bytes",
                name: "data",
                type: "bytes"
            },
            {
                internalType: "uint8",
                name: "operation",
                type: "uint8"
            }
        ],
        name: "executeUserOpWithErrorString",
        outputs: [],
        stateMutability: "nonpayable",
        type: "function"
    }
] as const

const EIP712_SAFE_OPERATION_TYPE_V06 = {
    SafeOp: [
        { type: "address", name: "safe" },
        { type: "uint256", name: "nonce" },
        { type: "bytes", name: "initCode" },
        { type: "bytes", name: "callData" },
        { type: "uint256", name: "callGasLimit" },
        { type: "uint256", name: "verificationGasLimit" },
        { type: "uint256", name: "preVerificationGas" },
        { type: "uint256", name: "maxFeePerGas" },
        { type: "uint256", name: "maxPriorityFeePerGas" },
        { type: "bytes", name: "paymasterAndData" },
        { type: "uint48", name: "validAfter" },
        { type: "uint48", name: "validUntil" },
        { type: "address", name: "entryPoint" }
    ]
}

const EIP712_SAFE_OPERATION_TYPE_V07 = {
    SafeOp: [
        { type: "address", name: "safe" },
        { type: "uint256", name: "nonce" },
        { type: "bytes", name: "initCode" },
        { type: "bytes", name: "callData" },
        { type: "uint128", name: "verificationGasLimit" },
        { type: "uint128", name: "callGasLimit" },
        { type: "uint256", name: "preVerificationGas" },
        { type: "uint128", name: "maxPriorityFeePerGas" },
        { type: "uint128", name: "maxFeePerGas" },
        { type: "bytes", name: "paymasterAndData" },
        { type: "uint48", name: "validAfter" },
        { type: "uint48", name: "validUntil" },
        { type: "address", name: "entryPoint" }
    ]
}

const SAFE_VERSION_TO_ADDRESSES_MAP: {
    [key in SafeVersion]: {
        [key in "0.6" | "0.7"]: {
            SAFE_MODULE_SETUP_ADDRESS: Address
            SAFE_4337_MODULE_ADDRESS: Address
            SAFE_PROXY_FACTORY_ADDRESS: Address
            SAFE_SINGLETON_ADDRESS: Address
            MULTI_SEND_ADDRESS: Address
            MULTI_SEND_CALL_ONLY_ADDRESS: Address
        }
    }
} = {
    "1.4.1": {
        "0.6": {
            SAFE_MODULE_SETUP_ADDRESS:
                "0x8EcD4ec46D4D2a6B64fE960B3D64e8B94B2234eb",
            SAFE_4337_MODULE_ADDRESS:
                "0xa581c4A4DB7175302464fF3C06380BC3270b4037",
            SAFE_PROXY_FACTORY_ADDRESS:
                "0x4e1DCf7AD4e460CfD30791CCC4F9c8a4f820ec67",
            SAFE_SINGLETON_ADDRESS:
                "0x41675C099F32341bf84BFc5382aF534df5C7461a",
            MULTI_SEND_ADDRESS: "0x38869bf66a61cF6bDB996A6aE40D5853Fd43B526",
            MULTI_SEND_CALL_ONLY_ADDRESS:
                "0x9641d764fc13c8B624c04430C7356C1C7C8102e2"
        },
        "0.7": {
            SAFE_MODULE_SETUP_ADDRESS:
                "0x2dd68b007B46fBe91B9A7c3EDa5A7a1063cB5b47",
            SAFE_4337_MODULE_ADDRESS:
                "0x75cf11467937ce3F2f357CE24ffc3DBF8fD5c226",
            SAFE_PROXY_FACTORY_ADDRESS:
                "0x4e1DCf7AD4e460CfD30791CCC4F9c8a4f820ec67",
            SAFE_SINGLETON_ADDRESS:
                "0x41675C099F32341bf84BFc5382aF534df5C7461a",
            MULTI_SEND_ADDRESS: "0x38869bf66a61cF6bDB996A6aE40D5853Fd43B526",
            MULTI_SEND_CALL_ONLY_ADDRESS:
                "0x9641d764fc13c8B624c04430C7356C1C7C8102e2"
        }
    }
}

const adjustVInSignature = (
    signingMethod: "eth_sign" | "eth_signTypedData",
    signature: string
): Hex => {
    const ETHEREUM_V_VALUES = [0, 1, 27, 28]
    const MIN_VALID_V_VALUE_FOR_SAFE_ECDSA = 27
    let signatureV = Number.parseInt(signature.slice(-2), 16)
    if (!ETHEREUM_V_VALUES.includes(signatureV)) {
        throw new Error("Invalid signature")
    }
    if (signingMethod === "eth_sign") {
        if (signatureV < MIN_VALID_V_VALUE_FOR_SAFE_ECDSA) {
            signatureV += MIN_VALID_V_VALUE_FOR_SAFE_ECDSA
        }
        signatureV += 4
    }
    if (signingMethod === "eth_signTypedData") {
        if (signatureV < MIN_VALID_V_VALUE_FOR_SAFE_ECDSA) {
            signatureV += MIN_VALID_V_VALUE_FOR_SAFE_ECDSA
        }
    }
    return (signature.slice(0, -2) + signatureV.toString(16)) as Hex
}

const generateSafeMessageMessage = <
    const TTypedData extends TypedData | { [key: string]: unknown },
    TPrimaryType extends keyof TTypedData | "EIP712Domain" = keyof TTypedData
>(
    message: SignableMessage | TypedDataDefinition<TTypedData, TPrimaryType>
): Hex => {
    const signableMessage = message as SignableMessage

    if (typeof signableMessage === "string" || signableMessage.raw) {
        return hashMessage(signableMessage)
    }

    return hashTypedData(
        message as TypedDataDefinition<TTypedData, TPrimaryType>
    )
}

const encodeInternalTransaction = (tx: {
    to: Address
    data: Address
    value: bigint
    operation: 0 | 1
}): string => {
    const encoded = encodePacked(
        ["uint8", "address", "uint256", "uint256", "bytes"],
        [
            tx.operation,
            tx.to,
            tx.value,
            BigInt(tx.data.slice(2).length / 2),
            tx.data
        ]
    )
    return encoded.slice(2)
}

const encodeMultiSend = (
    txs: {
        to: Address
        data: Address
        value: bigint
        operation: 0 | 1
    }[]
): `0x${string}` => {
    const data: `0x${string}` = `0x${txs
        .map((tx) => encodeInternalTransaction(tx))
        .join("")}`

    return encodeFunctionData({
        abi: multiSendAbi,
        functionName: "multiSend",
        args: [data]
    })
}

const get7579LaunchPadInitData = ({
    safe4337ModuleAddress,
    safeSingletonAddress,
    erc7579LaunchpadAddress,
    owner,
    validators,
    executors,
    fallbacks,
    hooks,
    attesters,
    attestersThreshold
}: {
    safe4337ModuleAddress: Address
    safeSingletonAddress: Address
    erc7579LaunchpadAddress: Address
    owner: Address
    executors: {
        address: Address
        context: Address
    }[]
    validators: { address: Address; context: Address }[]
    fallbacks: { address: Address; context: Address }[]
    hooks: { address: Address; context: Address }[]
    attesters: Address[]
    attestersThreshold: number
}) => {
    const initData = {
        singleton: safeSingletonAddress,
        owners: [owner],
        threshold: BigInt(1),
        setupTo: erc7579LaunchpadAddress,
        setupData: encodeFunctionData({
            abi: initSafe7579Abi,
            functionName: "initSafe7579",
            args: [
                safe4337ModuleAddress, // SAFE_7579_ADDRESS,
                executors.map((executor) => ({
                    module: executor.address,
                    initData: executor.context
                })),
                fallbacks.map((fallback) => ({
                    module: fallback.address,
                    initData: fallback.context
                })),
                hooks.map((hook) => ({
                    module: hook.address,
                    initData: hook.context
                })),
                attesters,
                attestersThreshold
            ]
        }),
        safe7579: safe4337ModuleAddress,
        validators: validators
    }

    return initData
}

const getInitializerCode = async ({
    owner,
    safeModuleSetupAddress,
    safe4337ModuleAddress,
    multiSendAddress,
    safeSingletonAddress,
    erc7579LaunchpadAddress,
    setupTransactions = [],
    safeModules = [],
    validators = [],
    executors = [],
    fallbacks = [],
    hooks = [],
    attesters = [],
    attestersThreshold = 0,
    paymentToken = zeroAddress,
    payment = BigInt(0),
    paymentReceiver = zeroAddress
}: {
    owner: Address
    safeSingletonAddress: Address
    safeModuleSetupAddress: Address
    safe4337ModuleAddress: Address
    multiSendAddress: Address
    erc7579LaunchpadAddress?: Address
    setupTransactions?: {
        to: Address
        data: Address
        value: bigint
    }[]
    safeModules?: Address[]
    validators?: { address: Address; context: Address }[]
    executors?: {
        address: Address
        context: Address
    }[]
    fallbacks?: { address: Address; context: Address }[]
    hooks?: { address: Address; context: Address }[]
    attesters?: Address[]
    attestersThreshold?: number
    paymentToken?: Address
    payment?: bigint
    paymentReceiver?: Address
}) => {
    if (erc7579LaunchpadAddress) {
        const initData = get7579LaunchPadInitData({
            safe4337ModuleAddress,
            safeSingletonAddress,
            erc7579LaunchpadAddress,
            owner,
            validators,
            executors,
            fallbacks,
            hooks,
            attesters,
            attestersThreshold
        })

        const initHash = keccak256(
            encodeAbiParameters(
                [
                    {
                        internalType: "address",
                        name: "singleton",
                        type: "address"
                    },
                    {
                        internalType: "address[]",
                        name: "owners",
                        type: "address[]"
                    },
                    {
                        internalType: "uint256",
                        name: "threshold",
                        type: "uint256"
                    },
                    {
                        internalType: "address",
                        name: "setupTo",
                        type: "address"
                    },
                    {
                        internalType: "bytes",
                        name: "setupData",
                        type: "bytes"
                    },
                    {
                        internalType: "contract ISafe7579",
                        name: "safe7579",
                        type: "address"
                    },
                    {
                        internalType: "struct ModuleInit[]",
                        name: "validators",
                        type: "tuple[]",
                        components: [
                            {
                                internalType: "address",
                                name: "module",
                                type: "address"
                            },
                            {
                                internalType: "bytes",
                                name: "initData",
                                type: "bytes"
                            }
                        ]
                    }
                ],
                [
                    initData.singleton,
                    initData.owners,
                    initData.threshold,
                    initData.setupTo,
                    initData.setupData,
                    initData.safe7579,
                    initData.validators.map((validator) => ({
                        module: validator.address,
                        initData: validator.context
                    }))
                ]
            )
        )

        return encodeFunctionData({
            abi: preValidationSetupAbi,
            functionName: "preValidationSetup",
            args: [initHash, zeroAddress, "0x"]
        })
    }

    const multiSendCallData = encodeMultiSend([
        {
            to: safeModuleSetupAddress,
            data: encodeFunctionData({
                abi: enableModulesAbi,
                functionName: "enableModules",
                args: [[safe4337ModuleAddress, ...safeModules]]
            }),
            value: BigInt(0),
            operation: 1
        },
        ...setupTransactions.map((tx) => ({ ...tx, operation: 0 as 0 | 1 }))
    ])

    return encodeFunctionData({
        abi: setupAbi,
        functionName: "setup",
        args: [
            [owner],
            BigInt(1),
            multiSendAddress,
            multiSendCallData,
            safe4337ModuleAddress,
            paymentToken,
            payment,
            paymentReceiver
        ]
    })
}

function getPaymasterAndData(unpackedUserOperation: UserOperation) {
    return unpackedUserOperation.paymaster
        ? concat([
              unpackedUserOperation.paymaster,
              pad(
                  toHex(
                      unpackedUserOperation.paymasterVerificationGasLimit ||
                          BigInt(0)
                  ),
                  {
                      size: 16
                  }
              ),
              pad(
                  toHex(
                      unpackedUserOperation.paymasterPostOpGasLimit || BigInt(0)
                  ),
                  {
                      size: 16
                  }
              ),
              unpackedUserOperation.paymasterData || ("0x" as Hex)
          ])
        : "0x"
}

const getAccountInitCode = async ({
    owner,
    safeModuleSetupAddress,
    safe4337ModuleAddress,
    safeSingletonAddress,
    erc7579LaunchpadAddress,
    multiSendAddress,
    paymentToken,
    payment,
    paymentReceiver,
    saltNonce = BigInt(0),
    setupTransactions = [],
    safeModules = [],
    validators = [],
    executors = [],
    fallbacks = [],
    hooks = [],
    attesters = [],
    attestersThreshold = 0
}: {
    owner: Address
    safeModuleSetupAddress: Address
    safe4337ModuleAddress: Address
    safeSingletonAddress: Address
    multiSendAddress: Address
    erc7579LaunchpadAddress?: Address
    saltNonce?: bigint
    setupTransactions?: {
        to: Address
        data: Address
        value: bigint
    }[]
    safeModules?: Address[]
    validators?: { address: Address; context: Address }[]
    executors?: {
        address: Address
        context: Address
    }[]
    fallbacks?: { address: Address; context: Address }[]
    hooks?: { address: Address; context: Address }[]
    attesters?: Address[]
    attestersThreshold?: number
    paymentToken?: Address
    payment?: bigint
    paymentReceiver?: Address
}): Promise<Hex> => {
    if (!owner) {
        throw new Error("Owner account not found")
    }

    const initializer = await getInitializerCode({
        owner,
        safeModuleSetupAddress,
        safe4337ModuleAddress,
        multiSendAddress,
        setupTransactions,
        safeSingletonAddress,
        safeModules,
        erc7579LaunchpadAddress,
        validators,
        executors,
        fallbacks,
        hooks,
        attesters,
        attestersThreshold,
        paymentToken,
        payment,
        paymentReceiver
    })

    const initCodeCallData = encodeFunctionData({
        abi: createProxyWithNonceAbi,
        functionName: "createProxyWithNonce",
        args: [
            erc7579LaunchpadAddress ?? safeSingletonAddress,
            initializer,
            saltNonce
        ]
    })

    return initCodeCallData
}

const getDefaultAddresses = (
    safeVersion: SafeVersion,
    entryPointVersion: "0.6" | "0.7",
    {
        addModuleLibAddress: _addModuleLibAddress,
        safeModuleSetupAddress: _safeModuleSetupAddress,
        safe4337ModuleAddress: _safe4337ModuleAddress,
        safeProxyFactoryAddress: _safeProxyFactoryAddress,
        safeSingletonAddress: _safeSingletonAddress,
        multiSendAddress: _multiSendAddress,
        multiSendCallOnlyAddress: _multiSendCallOnlyAddress
    }: {
        addModuleLibAddress?: Address
        safeModuleSetupAddress?: Address
        safe4337ModuleAddress?: Address
        safeProxyFactoryAddress?: Address
        safeSingletonAddress?: Address
        multiSendAddress?: Address
        multiSendCallOnlyAddress?: Address
    }
) => {
    const safeModuleSetupAddress =
        _safeModuleSetupAddress ??
        _addModuleLibAddress ??
        SAFE_VERSION_TO_ADDRESSES_MAP[safeVersion][entryPointVersion]
            .SAFE_MODULE_SETUP_ADDRESS
    const safe4337ModuleAddress =
        _safe4337ModuleAddress ??
        SAFE_VERSION_TO_ADDRESSES_MAP[safeVersion][entryPointVersion]
            .SAFE_4337_MODULE_ADDRESS
    const safeProxyFactoryAddress =
        _safeProxyFactoryAddress ??
        SAFE_VERSION_TO_ADDRESSES_MAP[safeVersion][entryPointVersion]
            .SAFE_PROXY_FACTORY_ADDRESS
    const safeSingletonAddress =
        _safeSingletonAddress ??
        SAFE_VERSION_TO_ADDRESSES_MAP[safeVersion][entryPointVersion]
            .SAFE_SINGLETON_ADDRESS
    const multiSendAddress =
        _multiSendAddress ??
        SAFE_VERSION_TO_ADDRESSES_MAP[safeVersion][entryPointVersion]
            .MULTI_SEND_ADDRESS

    const multiSendCallOnlyAddress =
        _multiSendCallOnlyAddress ??
        SAFE_VERSION_TO_ADDRESSES_MAP[safeVersion][entryPointVersion]
            .MULTI_SEND_CALL_ONLY_ADDRESS

    return {
        safeModuleSetupAddress,
        safe4337ModuleAddress,
        safeProxyFactoryAddress,
        safeSingletonAddress,
        multiSendAddress,
        multiSendCallOnlyAddress
    }
}

type GetErc7579Params<TErc7579 extends Address | undefined> =
    TErc7579 extends undefined
        ? {
              safeModuleSetupAddress?: Address
              multiSendAddress?: Address
              multiSendCallOnlyAddress?: Address
              setupTransactions?: {
                  to: Address
                  data: Address
                  value: bigint
              }[]
              safeModules?: Address[]
          }
        : {
              validators?: { address: Address; context: Address }[]
              executors?: {
                  address: Address
                  context: Address
              }[]
              fallbacks?: { address: Address; context: Address }[]
              hooks?: { address: Address; context: Address }[]
              attesters?: Address[]
              attestersThreshold?: number
          }

export type ToSafeSmartAccountParameters<
    entryPointVersion extends "0.6" | "0.7",
    TErc7579 extends Address | undefined
> = {
    client: Client
    owners: [
        OneOf<
            | EthereumProvider
            | WalletClient<Transport, Chain | undefined, Account>
            | LocalAccount
        >
    ]
    version: SafeVersion
    entryPoint?: {
        address: Address
        version: entryPointVersion
    }
    safe4337ModuleAddress?: Address
    erc7579LaunchpadAddress?: TErc7579
    safeProxyFactoryAddress?: Address
    safeSingletonAddress?: Address
    address?: Address
    saltNonce?: bigint
    validUntil?: number
    validAfter?: number
    nonceKey?: bigint
    paymentToken?: Address
    payment?: bigint
    paymentReceiver?: Address
} & GetErc7579Params<TErc7579>

function isErc7579Args<entryPointVersion extends "0.6" | "0.7" = "0.7">(
    args: ToSafeSmartAccountParameters<entryPointVersion, Address | undefined>
): args is ToSafeSmartAccountParameters<entryPointVersion, Address> {
    return args.erc7579LaunchpadAddress !== undefined
}

const proxyCreationCodeAbi = [
    {
        inputs: [],
        name: "proxyCreationCode",
        outputs: [
            {
                internalType: "bytes",
                name: "",
                type: "bytes"
            }
        ],
        stateMutability: "pure",
        type: "function"
    }
] as const

const getAccountAddress = async ({
    client,
    owner,
    safeModuleSetupAddress,
    safe4337ModuleAddress,
    safeProxyFactoryAddress,
    safeSingletonAddress,
    multiSendAddress,
    erc7579LaunchpadAddress,
    paymentToken,
    payment,
    paymentReceiver,
    setupTransactions = [],
    safeModules = [],
    saltNonce = BigInt(0),
    validators = [],
    executors = [],
    fallbacks = [],
    hooks = [],
    attesters = [],
    attestersThreshold = 0
}: {
    client: Client
    owner: Address
    safeModuleSetupAddress: Address
    safe4337ModuleAddress: Address
    safeProxyFactoryAddress: Address
    safeSingletonAddress: Address
    multiSendAddress: Address
    setupTransactions: {
        to: Address
        data: Address
        value: bigint
    }[]
    paymentToken?: Address
    payment?: bigint
    paymentReceiver?: Address
    safeModules?: Address[]
    saltNonce?: bigint
    erc7579LaunchpadAddress?: Address
    validators?: { address: Address; context: Address }[]
    executors?: {
        address: Address
        context: Address
    }[]
    fallbacks?: { address: Address; context: Address }[]
    hooks?: { address: Address; context: Address }[]
    attesters?: Address[]
    attestersThreshold?: number
}): Promise<Address> => {
    const proxyCreationCode = await readContract(client, {
        abi: proxyCreationCodeAbi,
        address: safeProxyFactoryAddress,
        functionName: "proxyCreationCode"
    })

    const initializer = await getInitializerCode({
        owner,
        safeModuleSetupAddress,
        safe4337ModuleAddress,
        multiSendAddress,
        setupTransactions,
        safeSingletonAddress,
        safeModules,
        erc7579LaunchpadAddress,
        validators,
        executors,
        fallbacks,
        hooks,
        attesters,
        attestersThreshold,
        paymentToken,
        payment,
        paymentReceiver
    })

    const deploymentCode = encodePacked(
        ["bytes", "uint256"],
        [
            proxyCreationCode,
            hexToBigInt(erc7579LaunchpadAddress ?? safeSingletonAddress)
        ]
    )

    const salt = keccak256(
        encodePacked(
            ["bytes32", "uint256"],
            [keccak256(encodePacked(["bytes"], [initializer])), saltNonce]
        )
    )

    return getContractAddress({
        from: safeProxyFactoryAddress,
        salt,
        bytecode: deploymentCode,
        opcode: "CREATE2"
    })
}

export type SafeSmartAccountImplementation<
    entryPointVersion extends "0.6" | "0.7" = "0.7"
> = Assign<
    SmartAccountImplementation<
        entryPointVersion extends "0.6"
            ? typeof entryPoint06Abi
            : typeof entryPoint07Abi,
        entryPointVersion
        // {
        //     // entryPoint === ENTRYPOINT_ADDRESS_V06 ? "0.2.2" : "0.3.0-beta"
        //     abi: entryPointVersion extends "0.6" ? typeof BiconomyAbi
        //     factory: { abi: typeof FactoryAbi; address: Address }
        // }
    >,
    { sign: NonNullable<SmartAccountImplementation["sign"]> }
>

export type ToSafeSmartAccountReturnType<
    entryPointVersion extends "0.6" | "0.7" = "0.7"
> = SmartAccount<SafeSmartAccountImplementation<entryPointVersion>>

/**
 * @description Creates an Simple Account from a private key.
 *
 * @returns A Private Key Simple Account.
 */
export async function toSafeSmartAccount<
    entryPointVersion extends "0.6" | "0.7",
    TErc7579 extends Address | undefined
>(
    parameters: ToSafeSmartAccountParameters<entryPointVersion, TErc7579>
): Promise<ToSafeSmartAccountReturnType<entryPointVersion>> {
    const {
        client,
        owners,
        address,
        version,
        safe4337ModuleAddress: _safe4337ModuleAddress,
        safeProxyFactoryAddress: _safeProxyFactoryAddress,
        safeSingletonAddress: _safeSingletonAddress,
        erc7579LaunchpadAddress,
        saltNonce = BigInt(0),
        validUntil = 0,
        validAfter = 0,
        nonceKey,
        paymentToken,
        payment,
        paymentReceiver
    } = parameters

    const localOwner = await toOwner({ owner: owners[0] })

    const entryPoint = {
        address: parameters.entryPoint?.address ?? entryPoint07Address,
        abi:
            (parameters.entryPoint?.version ?? "0.7") === "0.6"
                ? entryPoint06Abi
                : entryPoint07Abi,
        version: parameters.entryPoint?.version ?? "0.7"
    } as const

    let _safeModuleSetupAddress: Address | undefined = undefined
    let _multiSendAddress: Address | undefined = undefined
    let _multiSendCallOnlyAddress: Address | undefined = undefined
    let safeModules: Address[] | undefined = undefined
    let setupTransactions: {
        to: `0x${string}`
        data: `0x${string}`
        value: bigint
    }[] = []
    let validators: { address: Address; context: Address }[] = []
    let executors: { address: Address; context: Address }[] = []
    let fallbacks: { address: Address; context: Address }[] = []
    let hooks: { address: Address; context: Address }[] = []
    let attesters: Address[] = []
    let attestersThreshold = 0

    if (!isErc7579Args(parameters)) {
        _safeModuleSetupAddress = parameters.safeModuleSetupAddress
        _multiSendAddress = parameters.multiSendAddress
        _multiSendCallOnlyAddress = parameters.multiSendCallOnlyAddress
        safeModules = parameters.safeModules
        setupTransactions = parameters.setupTransactions ?? []
    }

    if (isErc7579Args(parameters)) {
        validators = parameters.validators ?? []
        executors = parameters.executors ?? []
        fallbacks = parameters.fallbacks ?? []
        hooks = parameters.hooks ?? []
        attesters = parameters.attesters ?? []
        attestersThreshold = parameters.attestersThreshold ?? 0
    }

    const {
        safeModuleSetupAddress,
        safe4337ModuleAddress,
        safeProxyFactoryAddress,
        safeSingletonAddress,
        multiSendAddress,
        multiSendCallOnlyAddress
    } = getDefaultAddresses(version, entryPoint.version, {
        safeModuleSetupAddress: _safeModuleSetupAddress,
        safe4337ModuleAddress: _safe4337ModuleAddress,
        safeProxyFactoryAddress: _safeProxyFactoryAddress,
        safeSingletonAddress: _safeSingletonAddress,
        multiSendAddress: _multiSendAddress,
        multiSendCallOnlyAddress: _multiSendCallOnlyAddress
    })

    let accountAddress: Address | undefined = address

    let chainId: number

    const getMemoizedChainId = async () => {
        if (chainId) return chainId
        chainId = client.chain
            ? client.chain.id
            : await getAction(client, getChainId, "getChainId")({})
        return chainId
    }

    const getFactoryArgs = async () => {
        return {
            factory: safeProxyFactoryAddress,
            factoryData: await getAccountInitCode({
                owner: localOwner.address,
                safeModuleSetupAddress,
                safe4337ModuleAddress,
                safeSingletonAddress,
                multiSendAddress,
                erc7579LaunchpadAddress,
                saltNonce,
                setupTransactions,
                safeModules,
                validators,
                executors,
                fallbacks,
                hooks,
                attesters,
                attestersThreshold,
                paymentToken,
                payment,
                paymentReceiver
            })
        }
    }

    return toSmartAccount({
        client,
        entryPoint,
        getFactoryArgs,
        async getAddress() {
            if (accountAddress) return accountAddress

            // Get the sender address based on the init code
            accountAddress = await getAccountAddress({
                client,
                owner: localOwner.address,
                safeModuleSetupAddress,
                safe4337ModuleAddress,
                safeProxyFactoryAddress,
                safeSingletonAddress,
                multiSendAddress,
                erc7579LaunchpadAddress,
                saltNonce,
                setupTransactions,
                safeModules,
                validators,
                executors,
                fallbacks,
                hooks,
                attesters,
                attestersThreshold,
                paymentToken,
                payment,
                paymentReceiver
            })

            return accountAddress
        },
        async encodeCalls(calls) {
            const hasMultipleCalls = calls.length > 1

            if (erc7579LaunchpadAddress) {
                const safeDeployed = await isSmartAccountDeployed(
                    client,
                    await this.getAddress()
                )

                if (!safeDeployed) {
                    const initData = get7579LaunchPadInitData({
                        safe4337ModuleAddress,
                        safeSingletonAddress,
                        erc7579LaunchpadAddress,
                        owner: localOwner.address,
                        validators,
                        executors,
                        fallbacks,
                        hooks,
                        attesters,
                        attestersThreshold
                    })

                    return encodeFunctionData({
                        abi: setupSafeAbi,
                        functionName: "setupSafe",
                        args: [
                            {
                                ...initData,
                                validators: initData.validators.map(
                                    (validator) => ({
                                        module: validator.address,
                                        initData: validator.context
                                    })
                                ),
                                callData: encode7579Calls({
                                    mode: {
                                        type: hasMultipleCalls
                                            ? "batchcall"
                                            : "call",
                                        revertOnError: false,
                                        selector: "0x",
                                        context: "0x"
                                    },
                                    callData: calls
                                })
                            }
                        ]
                    })
                }

                return encode7579Calls({
                    mode: {
                        type: hasMultipleCalls ? "batchcall" : "call",
                        revertOnError: false,
                        selector: "0x",
                        context: "0x"
                    },
                    callData: calls
                })
            }

            let to: Address
            let value: bigint
            let data: Hex
            let operationType = 0

            if (hasMultipleCalls) {
                to = multiSendCallOnlyAddress
                value = BigInt(0)

                data = encodeMultiSend(
                    calls.map((tx) => ({
                        to: tx.to,
                        value: tx.value ?? 0n,
                        data: tx.data ?? "0x",
                        operation: 0
                    }))
                )
                operationType = 1
            } else {
                const call = calls.length === 0 ? undefined : calls[0]

                if (!call) {
                    throw new Error("No calls to encode")
                }

                to = call.to
                data = call.data ?? "0x"
                value = call.value ?? 0n
            }

            return encodeFunctionData({
                abi: executeUserOpWithErrorStringAbi,
                functionName: "executeUserOpWithErrorString",
                args: [to, value, data, operationType]
            })
        },
        async getNonce(args) {
            return getAccountNonce(client, {
                address: await this.getAddress(),
                entryPointAddress: entryPoint.address,
                key: nonceKey ?? args?.key
            })
        },
        async getStubSignature() {
            return "0x000000000000000000000000ffffffffffffffffffffffffffffffffffffffffffffffffffffffffffffffffffffffffffffffffffffffffffffffffffffffffffffffffffffffffffffffffff"
        },
        async sign({ hash }) {
            return this.signMessage({ message: hash })
        },
        async signMessage({ message }) {
            const messageHash = hashTypedData({
                domain: {
                    chainId: await getMemoizedChainId(),
                    verifyingContract: await this.getAddress()
                },
                types: {
                    SafeMessage: [{ name: "message", type: "bytes" }]
                },
                primaryType: "SafeMessage",
                message: {
                    message: generateSafeMessageMessage(message)
                }
            })

            return adjustVInSignature(
                "eth_sign",
                await localOwner.signMessage({
                    message: {
                        raw: toBytes(messageHash)
                    }
                })
            )
        },
        async signTypedData(typedData) {
            return adjustVInSignature(
                "eth_signTypedData",
                await localOwner.signTypedData({
                    domain: {
                        chainId: await getMemoizedChainId(),
                        verifyingContract: await this.getAddress()
                    },
                    types: {
                        SafeMessage: [{ name: "message", type: "bytes" }]
                    },
                    primaryType: "SafeMessage",
                    message: {
                        message: generateSafeMessageMessage(typedData)
                    }
                })
            )
        },
        async signUserOperation(parameters) {
            const { chainId = await getMemoizedChainId(), ...userOperation } =
                parameters

            const message = {
                safe: await this.getAddress(),
                callData: userOperation.callData,
                nonce: userOperation.nonce,
                initCode: userOperation.initCode ?? "0x",
                maxFeePerGas: userOperation.maxFeePerGas,
                maxPriorityFeePerGas: userOperation.maxPriorityFeePerGas,
                preVerificationGas: userOperation.preVerificationGas,
                verificationGasLimit: userOperation.verificationGasLimit,
                callGasLimit: userOperation.callGasLimit,
                paymasterAndData: userOperation.paymasterAndData ?? "0x",
                validAfter: validAfter,
                validUntil: validUntil,
                entryPoint: entryPoint.address
            }

            if ("initCode" in userOperation) {
                message.paymasterAndData =
                    userOperation.paymasterAndData ?? "0x"
            }

            if ("factory" in userOperation) {
                if (userOperation.factory && userOperation.factoryData) {
                    message.initCode = concatHex([
                        userOperation.factory,
                        userOperation.factoryData
                    ])
                }
                message.paymasterAndData = getPaymasterAndData({
                    ...userOperation,
                    sender: userOperation.sender ?? (await this.getAddress())
                })
            }

            const signatures = [
                {
                    signer: localOwner.address,
                    data: await signTypedData(client, {
                        account: localOwner,
                        domain: {
                            chainId,
                            verifyingContract: safe4337ModuleAddress
                        },
                        types:
                            entryPoint.version === "0.6"
                                ? EIP712_SAFE_OPERATION_TYPE_V06
                                : EIP712_SAFE_OPERATION_TYPE_V07,
                        primaryType: "SafeOp",
                        message: message
                    })
                }
            ]

            signatures.sort((left, right) =>
                left.signer
                    .toLowerCase()
                    .localeCompare(right.signer.toLowerCase())
            )

            const signatureBytes = concat(signatures.map((sig) => sig.data))

            return encodePacked(
                ["uint48", "uint48", "bytes"],
                [validAfter, validUntil, signatureBytes]
            )
        }
    }) as Promise<ToSafeSmartAccountReturnType<entryPointVersion>>
}<|MERGE_RESOLUTION|>--- conflicted
+++ resolved
@@ -38,17 +38,10 @@
 } from "viem/account-abstraction"
 import { getChainId, readContract, signTypedData } from "viem/actions"
 import { getAction } from "viem/utils"
-<<<<<<< HEAD
 import { getAccountNonce } from "../../actions/public/getAccountNonce.js"
 import { encode7579Calls } from "../../utils/encode7579Calls.js"
 import { isSmartAccountDeployed } from "../../utils/isSmartAccountDeployed.js"
-import { toOwner } from "../../utils/toOwner.js"
-=======
-import { getAccountNonce } from "../../actions/public/getAccountNonce"
-import { isSmartAccountDeployed, toOwner } from "../../utils"
-import { encode7579Calls } from "../../utils/encode7579Calls"
-import type { EthereumProvider } from "../../utils/toOwner"
->>>>>>> d5bb0089
+import { type EthereumProvider, toOwner } from "../../utils/toOwner.js"
 
 export type SafeVersion = "1.4.1"
 
