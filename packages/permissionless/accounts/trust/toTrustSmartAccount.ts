import {
    type Account,
    type Address,
    type Assign,
    type Chain,
    type Client,
    type Hex,
    type LocalAccount,
    type OneOf,
    type Transport,
    type WalletClient,
    hashMessage,
    hashTypedData
} from "viem"
import { getChainId, signMessage } from "viem/actions"
import { getAccountNonce } from "../../actions/public/getAccountNonce.js"

import {
    type SmartAccount,
    type SmartAccountImplementation,
    type UserOperation,
    entryPoint06Abi,
    entryPoint06Address,
    getUserOperationHash,
    toSmartAccount
} from "viem/account-abstraction"
import { getAction } from "viem/utils"
<<<<<<< HEAD
import { getSenderAddress } from "../../actions/public/getSenderAddress.js"
import { toOwner } from "../../utils/toOwner.js"
import { encodeCallData } from "./utils/encodeCallData.js"
import { getFactoryData } from "./utils/getFactoryData.js"
=======
import { getSenderAddress } from "../../actions/public/getSenderAddress"
import { type EthereumProvider, toOwner } from "../../utils/toOwner"
import { encodeCallData } from "./utils/encodeCallData"
import { getFactoryData } from "./utils/getFactoryData"
>>>>>>> d5bb0089

async function _signTypedData(
    signer: LocalAccount,
    chainId: number,
    accountAddress: Address,
    hashedMessage: Hex
): Promise<Hex> {
    return signer.signTypedData({
        domain: {
            chainId: Number(chainId),
            name: "Barz",
            verifyingContract: accountAddress,
            version: "v0.2.0"
        },
        types: {
            BarzMessage: [{ name: "message", type: "bytes" }]
        },
        message: {
            message: hashedMessage
        },
        primaryType: "BarzMessage"
    })
}

/**
 * Default addresses for Trust Smart Account
 */
export const TRUST_ADDRESSES: {
    secp256k1VerificationFacetAddress: Address
    factoryAddress: Address
} = {
    secp256k1VerificationFacetAddress:
        "0x81b9E3689390C7e74cF526594A105Dea21a8cdD5",
    factoryAddress: "0x729c310186a57833f622630a16d13f710b83272a"
}

export type ToTrustSmartAccountParameters = {
    client: Client
    owner: OneOf<
        | EthereumProvider
        | WalletClient<Transport, Chain | undefined, Account>
        | LocalAccount
    >
    factoryAddress?: Address
    entryPoint: {
        address: Address
        version: "0.6"
    }
    index?: bigint
    address?: Address
    secp256k1VerificationFacetAddress?: Address
    nonceKey?: bigint
}

export type TrustSmartAccountImplementation = Assign<
    SmartAccountImplementation<
        typeof entryPoint06Abi,
        "0.6"
        // {
        //     // entryPoint === ENTRYPOINT_ADDRESS_V06 ? "0.2.2" : "0.3.0-beta"
        //     abi: entryPointVersion extends "0.6" ? typeof BiconomyAbi
        //     factory: { abi: typeof FactoryAbi; address: Address }
        // }
    >,
    { sign: NonNullable<SmartAccountImplementation["sign"]> }
>

export type ToTrustSmartAccountReturnType =
    SmartAccount<TrustSmartAccountImplementation>

/**
 * @description Creates an Trust Smart Account from a private key.
 *
 * @returns A Private Key Trust Smart Account.
 */
export async function toTrustSmartAccount(
    parameters: ToTrustSmartAccountParameters
): Promise<ToTrustSmartAccountReturnType> {
    const {
        owner,
        client,
        index = 0n,
        address,
        factoryAddress = TRUST_ADDRESSES.factoryAddress,
        secp256k1VerificationFacetAddress = TRUST_ADDRESSES.secp256k1VerificationFacetAddress
    } = parameters

    const localOwner = await toOwner({ owner })

    let accountAddress: Address | undefined = address

    const entryPoint = {
        address: parameters.entryPoint?.address ?? entryPoint06Address,
        abi: entryPoint06Abi,
        version: parameters.entryPoint?.version ?? "0.6"
    } as const

    let chainId: number

    const getMemoizedChainId = async () => {
        if (chainId) return chainId
        chainId = client.chain
            ? client.chain.id
            : await getAction(client, getChainId, "getChainId")({})
        return chainId
    }

    const getFactoryArgs = async () => {
        return {
            factory: factoryAddress,
            factoryData: await getFactoryData({
                bytes: localOwner.address,
                secp256k1VerificationFacetAddress,
                index
            })
        }
    }

    return toSmartAccount({
        client,
        entryPoint,
        getFactoryArgs,
        async getAddress() {
            if (accountAddress) return accountAddress

            const { factory, factoryData } = await getFactoryArgs()

            // Get the sender address based on the init code
            accountAddress = await getSenderAddress(client, {
                factory,
                factoryData,
                entryPointAddress: entryPoint.address
            })

            return accountAddress
        },
        async encodeCalls(calls) {
            return encodeCallData(calls)
        },
        async getNonce(args) {
            return getAccountNonce(client, {
                address: await this.getAddress(),
                entryPointAddress: entryPoint.address,
                key: parameters?.nonceKey ?? args?.key
            })
        },
        async getStubSignature() {
            return "0xfffffffffffffffffffffffffffffff0000000000000000000000000000000007aaaaaaaaaaaaaaaaaaaaaaaaaaaaaaaaaaaaaaaaaaaaaaaaaaaaaaaaaaaaaaa1c"
        },
        async sign({ hash }) {
            return this.signMessage({ message: hash })
        },
        async signMessage({ message }) {
            return _signTypedData(
                localOwner,
                await getMemoizedChainId(),
                await this.getAddress(),
                hashMessage(message)
            )
        },
        async signTypedData(typedData) {
            return _signTypedData(
                localOwner,
                await getMemoizedChainId(),
                await this.getAddress(),
                hashTypedData(typedData)
            )
        },
        async signUserOperation(parameters) {
            const { chainId = await getMemoizedChainId(), ...userOperation } =
                parameters

            return signMessage(client, {
                account: localOwner,
                message: {
                    raw: getUserOperationHash({
                        userOperation: {
                            ...userOperation,
                            sender:
                                userOperation.sender ??
                                (await this.getAddress()),
                            signature: "0x"
                        } as UserOperation<"0.6">,
                        entryPointAddress: entryPoint.address,
                        entryPointVersion: entryPoint.version,
                        chainId: chainId
                    })
                }
            })
        }
    }) as Promise<ToTrustSmartAccountReturnType>
}<|MERGE_RESOLUTION|>--- conflicted
+++ resolved
@@ -25,17 +25,10 @@
     toSmartAccount
 } from "viem/account-abstraction"
 import { getAction } from "viem/utils"
-<<<<<<< HEAD
 import { getSenderAddress } from "../../actions/public/getSenderAddress.js"
-import { toOwner } from "../../utils/toOwner.js"
+import { type EthereumProvider, toOwner } from "../../utils/toOwner.js"
 import { encodeCallData } from "./utils/encodeCallData.js"
 import { getFactoryData } from "./utils/getFactoryData.js"
-=======
-import { getSenderAddress } from "../../actions/public/getSenderAddress"
-import { type EthereumProvider, toOwner } from "../../utils/toOwner"
-import { encodeCallData } from "./utils/encodeCallData"
-import { getFactoryData } from "./utils/getFactoryData"
->>>>>>> d5bb0089
 
 async function _signTypedData(
     signer: LocalAccount,
