import {
    http,
    type Account,
    type Address,
    type Chain,
    type Transport,
    type WalletClient,
    createPublicClient,
    createWalletClient,
    parseEther
} from "viem"
import {
    type SmartAccount,
    createBundlerClient,
    createPaymasterClient,
    entryPoint06Address,
    entryPoint07Address
} from "viem/account-abstraction"
import {
    generatePrivateKey,
    mnemonicToAccount,
    privateKeyToAccount
} from "viem/accounts"
import { foundry } from "viem/chains"
import { toBiconomySmartAccount } from "../../permissionless/accounts/biconomy/toBiconomySmartAccount"
import {
    type KernelVersion,
    toEcdsaKernelSmartAccount
} from "../../permissionless/accounts/kernel/toEcdsaKernelSmartAccount"
import {
    type LightAccountVersion,
    toLightSmartAccount
} from "../../permissionless/accounts/light/toLightSmartAccount"
import { toSafeSmartAccount } from "../../permissionless/accounts/safe/toSafeSmartAccount"
import {
    type ToSimpleSmartAccountReturnType,
    toSimpleSmartAccount
} from "../../permissionless/accounts/simple/toSimpleSmartAccount"
import { toTrustSmartAccount } from "../../permissionless/accounts/trust/toTrustSmartAccount"
import { createSmartAccountClient } from "../../permissionless/clients/createSmartAccountClient"
import { createPimlicoClient } from "../../permissionless/clients/pimlico"
import type { AAParamType } from "./types"

export const PAYMASTER_RPC = "http://localhost:3000"

export const ensureBundlerIsReady = async ({
    altoRpc,
    anvilRpc
}: { altoRpc: string; anvilRpc: string }) => {
    const bundlerClient = getBundlerClient({
        altoRpc: altoRpc,
        anvilRpc,
        entryPoint: {
            version: "0.6"
        }
    })

    while (true) {
        try {
            await bundlerClient.getChainId()
            return
        } catch {
            await new Promise((resolve) => setTimeout(resolve, 1000))
        }
    }
}

export const ensurePaymasterIsReady = async () => {
    while (true) {
        try {
            const res = await fetch(`${PAYMASTER_RPC}/ping`)
            const data = await res.json()
            if (data.message !== "pong") {
                throw new Error("nope")
            }

            return
        } catch {
            await new Promise((resolve) => setTimeout(resolve, 1000))
        }
    }
}

export const getAnvilWalletClient = ({
    addressIndex,
    anvilRpc
}: { addressIndex: number; anvilRpc: string }) => {
    return createWalletClient({
        account: mnemonicToAccount(
            "test test test test test test test test test test test junk",
            {
                addressIndex
            }
        ),
        chain: foundry,
        transport: http(anvilRpc)
    })
}

export const getBundlerClient = <account extends SmartAccount | undefined>({
    altoRpc,
    anvilRpc,
    account,
    paymasterRpc,
    entryPoint
}: {
    altoRpc: string
    paymasterRpc?: string
    anvilRpc: string
    account?: account
    entryPoint: {
        version: "0.6" | "0.7"
    }
}) => {
    const paymaster = paymasterRpc
        ? createPimlicoClient({
              transport: http(paymasterRpc),
              entryPoint: {
                  address:
                      entryPoint.version === "0.6"
                          ? entryPoint06Address
                          : entryPoint07Address,
                  version: entryPoint.version
              }
          })
        : undefined

    const pimlicoBundler = createPimlicoClient({
        transport: http(altoRpc),
        entryPoint: {
            address:
                entryPoint.version === "0.6"
                    ? entryPoint06Address
                    : entryPoint07Address,
            version: entryPoint.version
        }
    })

    return createBundlerClient({
        client: getPublicClient(anvilRpc),
        account,
        paymaster,
        transport: http(altoRpc),
        userOperation: {
            estimateFeesPerGas: async () => {
                return (await pimlicoBundler.getUserOperationGasPrice()).fast
            }
        }
    })
}

export const getSmartAccountClient = <
    account extends SmartAccount | undefined
>({
    altoRpc,
    anvilRpc,
    account,
    paymasterRpc
}: {
    altoRpc: string
    paymasterRpc?: string
    anvilRpc: string
    account?: account
}) => {
    const paymaster = paymasterRpc
        ? createPaymasterClient({
              transport: http(paymasterRpc)
          })
        : undefined

    return createSmartAccountClient({
        client: getPublicClient(anvilRpc),
        chain: foundry,
        account,
        paymaster,
        bundlerTransport: http(altoRpc)
    })
}

export const getPimlicoClient = <entryPointVersion extends "0.6" | "0.7">({
    entryPointVersion,
    altoRpc
}: {
    entryPointVersion: entryPointVersion
    altoRpc: string
}) =>
<<<<<<< HEAD
    createPimlicoClient({
=======
    createPimlicoClient<entryPointVersion>({
>>>>>>> 2b0500cd
        chain: foundry,
        entryPoint: {
            address: (entryPointVersion === "0.6"
                ? entryPoint06Address
                : entryPoint07Address) as entryPointVersion extends "0.6"
                ? typeof entryPoint06Address
                : typeof entryPoint07Address,
            version: entryPointVersion
        },
        transport: http(altoRpc)
    })

export const getPublicClient = (anvilRpc: string) => {
    const transport = http(anvilRpc, {
        onFetchRequest: async (request) => {
            // console.log("fetching", await request.json())
        }
    })

    return createPublicClient({
        chain: foundry,
        transport: transport,
        pollingInterval: 100
    })
}

const usedWallets = new Set<Address>()

export const fund = async ({
    to,
    anvilRpc
}: { to: Address; anvilRpc: string }) => {
    let funder: WalletClient<Transport, Chain, Account>

    const wallets = Array.from({ length: 10 }, (_, index) =>
        getAnvilWalletClient({ addressIndex: index, anvilRpc })
    )
    const publicClient = getPublicClient(anvilRpc)

    do {
        const availableFunders = wallets.filter(
            (wallet) => !usedWallets.has(wallet.account.address)
        )
        const randomIndex = Math.floor(Math.random() * availableFunders.length)
        funder = availableFunders[randomIndex]
    } while (!funder)

    // mark the funder as used
    usedWallets.add(funder.account.address)

    const hash = await funder.sendTransaction({
        to,
        value: parseEther("1")
    })

    // wait for funding confirmation
    await publicClient.waitForTransactionReceipt({ hash })
}

export const getSimpleAccountClient = async <
    entryPointVersion extends "0.6" | "0.7"
>({
    entryPoint,
    anvilRpc
}: AAParamType<entryPointVersion>): Promise<
    ToSimpleSmartAccountReturnType<entryPointVersion>
> => {
    return toSimpleSmartAccount<entryPointVersion>({
        client: getPublicClient(anvilRpc),
        entryPoint: {
            address:
                entryPoint.version === "0.6"
                    ? entryPoint06Address
                    : entryPoint07Address,
            version: (entryPoint.version === "0.6"
                ? "0.6"
                : "0.7") as entryPointVersion
        },
        owner: privateKeyToAccount(generatePrivateKey())
    })
}

export const getLightAccountClient = async <
    entryPointVersion extends "0.6" | "0.7"
>({
    entryPoint,
    anvilRpc,
    version
}: AAParamType<entryPointVersion> & {
    version?: LightAccountVersion<entryPointVersion>
}) => {
    return toLightSmartAccount({
        entryPoint: {
            address:
                entryPoint.version === "0.6"
                    ? entryPoint06Address
                    : entryPoint07Address,
            version: entryPoint.version === "0.6" ? "0.6" : "0.7"
        },
        client: getPublicClient(anvilRpc),
        version: version ?? "1.1.0",
        owner: privateKeyToAccount(generatePrivateKey())
    })
}

// Only supports v0.6 for now
export const getTrustAccountClient = async <
    entryPointVersion extends "0.6" | "0.7"
>({
    anvilRpc
}: AAParamType<entryPointVersion>) => {
    return toTrustSmartAccount({
        client: getPublicClient(anvilRpc),
        owner: privateKeyToAccount(generatePrivateKey()),
        entryPoint: {
            address: entryPoint06Address,
            version: "0.6"
        }
    })
}

// Only supports v0.6 for now
export const getBiconomyClient = async <
    entryPointVersion extends "0.6" | "0.7"
>({
    anvilRpc
}: AAParamType<entryPointVersion>) => {
    return toBiconomySmartAccount({
        client: getPublicClient(anvilRpc),
        owners: [privateKeyToAccount(generatePrivateKey())],
        entryPoint: {
            address: entryPoint06Address,
            version: "0.6"
        }
    })
}

export const getKernelEcdsaClient = async <
    entryPointVersion extends "0.6" | "0.7"
>({
    entryPoint,
    anvilRpc,
    version
}: AAParamType<entryPointVersion> & {
    version?: KernelVersion<entryPointVersion>
}) => {
    const publicClient = getPublicClient(anvilRpc)

    if (
        (version === "0.3.0-beta" || version === "0.3.1") &&
        entryPoint.version === "0.6"
    ) {
        throw new Error("ERC7579 is not supported for V06")
    }

    return toEcdsaKernelSmartAccount({
        client: publicClient,
        entryPoint: {
            address:
                entryPoint.version === "0.6"
                    ? entryPoint06Address
                    : entryPoint07Address,
            version: entryPoint.version === "0.6" ? "0.6" : "0.7"
        },
        owners: [privateKeyToAccount(generatePrivateKey())],
        version
    })
}

export const getSafeClient = async <entryPointVersion extends "0.6" | "0.7">({
    entryPoint,
    anvilRpc,
    erc7579
}: {
    erc7579?: boolean
} & AAParamType<entryPointVersion>) => {
    const publicClient = getPublicClient(anvilRpc)

    return toSafeSmartAccount({
        client: publicClient,
        entryPoint: {
            address:
                entryPoint.version === "0.6"
                    ? entryPoint06Address
                    : entryPoint07Address,
            version: entryPoint.version === "0.6" ? "0.6" : "0.7"
        },
        owners: [privateKeyToAccount(generatePrivateKey())],
        version: "1.4.1",
        saltNonce: 420n,
        safe4337ModuleAddress: erc7579
            ? "0x3Fdb5BC686e861480ef99A6E3FaAe03c0b9F32e2"
            : undefined,
        erc7579LaunchpadAddress: erc7579
            ? "0xEBe001b3D534B9B6E2500FB78E67a1A137f561CE"
            : undefined
    })
}

export const getCoreSmartAccounts = () => [
    {
        name: "Trust",
        getSmartAccountClient: async <entryPointVersion extends "0.6" | "0.7">(
            conf: AAParamType<entryPointVersion>
        ) => {
            return getBundlerClient({
                account: await getTrustAccountClient(conf),
                ...conf
            })
        },
        supportsEntryPointV06: true,
        supportsEntryPointV07: false,
        isEip1271Compliant: true
    },
    {
        name: "LightAccount 1.1.0",
        getSmartAccountClient: async <entryPointVersion extends "0.6" | "0.7">(
            conf: AAParamType<entryPointVersion>
        ) =>
            getBundlerClient({
                account: await getLightAccountClient({
                    ...conf,
                    version: "1.1.0" as LightAccountVersion<entryPointVersion>
                }),
                ...conf
            }),
        supportsEntryPointV06: true,
        supportsEntryPointV07: false,
        isEip1271Compliant: true
    },
    {
        name: "LightAccount 2.0.0",
        getSmartAccountClient: async <entryPointVersion extends "0.6" | "0.7">(
            conf: AAParamType<entryPointVersion>
        ) =>
            getBundlerClient({
                account: await getLightAccountClient({
                    ...conf,
                    version: "2.0.0" as LightAccountVersion<entryPointVersion>
                }),
                ...conf
            }),
        supportsEntryPointV06: false,
        supportsEntryPointV07: true,
        isEip1271Compliant: true
    },
    {
        name: "Simple",
        getSmartAccountClient: async <entryPointVersion extends "0.6" | "0.7">(
            conf: AAParamType<entryPointVersion>
        ) =>
            getBundlerClient({
                account: await getSimpleAccountClient(conf),
                ...conf
            }),
        supportsEntryPointV06: true,
        supportsEntryPointV07: true,
        isEip1271Compliant: false
    },
    {
        name: "Kernel",
        getSmartAccountClient: async <entryPointVersion extends "0.6" | "0.7">(
            conf: AAParamType<entryPointVersion>
        ) =>
            getBundlerClient({
                account: await getKernelEcdsaClient(conf),
                ...conf
            }),
        supportsEntryPointV06: true,
        supportsEntryPointV07: true,
        isEip1271Compliant: true
    },
    {
        name: "Kernel 7579 0.3.0-beta",
        getSmartAccountClient: async <entryPointVersion extends "0.6" | "0.7">(
            conf: AAParamType<entryPointVersion>
        ) =>
            getBundlerClient({
                account: await getKernelEcdsaClient({
                    ...conf,
                    version: "0.3.0-beta" as KernelVersion<entryPointVersion>
                }),
                ...conf
            }),
        getErc7579SmartAccountClient: async <
            entryPointVersion extends "0.6" | "0.7"
        >(
            conf: AAParamType<entryPointVersion>
        ) =>
            getSmartAccountClient({
                account: await getKernelEcdsaClient({
                    ...conf,
                    version: "0.3.0-beta" as KernelVersion<entryPointVersion>
                }),
                ...conf
            }),
        supportsEntryPointV06: false,
        supportsEntryPointV07: true,
        isEip1271Compliant: true
    },
    {
        name: "Kernel 7579 0.3.1",
        getSmartAccountClient: async <entryPointVersion extends "0.6" | "0.7">(
            conf: AAParamType<entryPointVersion>
        ) =>
            getBundlerClient({
                account: await getKernelEcdsaClient({
                    ...conf,
                    version: "0.3.1" as KernelVersion<entryPointVersion>
                }),
                ...conf
            }),
        getErc7579SmartAccountClient: async <
            entryPointVersion extends "0.6" | "0.7"
        >(
            conf: AAParamType<entryPointVersion>
        ) =>
            getSmartAccountClient({
                account: await getKernelEcdsaClient({
                    ...conf,
                    version: "0.3.1" as KernelVersion<entryPointVersion>
                }),
                ...conf
            }),
        supportsEntryPointV06: false,
        supportsEntryPointV07: true,
        isEip1271Compliant: true
    },
    {
        name: "Biconomy",
        getSmartAccountClient: async <entryPointVersion extends "0.6" | "0.7">(
            conf: AAParamType<entryPointVersion>
        ) =>
            getBundlerClient({
                account: await getBiconomyClient(conf),
                ...conf
            }),
        supportsEntryPointV06: true,
        supportsEntryPointV07: false,
        isEip1271Compliant: true
    },
    {
        name: "Safe",
        getSmartAccountClient: async <entryPointVersion extends "0.6" | "0.7">(
            conf: AAParamType<entryPointVersion>
        ) =>
            getBundlerClient({
                account: await getSafeClient(conf),
                ...conf
            }),
        supportsEntryPointV06: true,
        supportsEntryPointV07: true,
        isEip1271Compliant: true
    },
    {
        name: "Safe 7579",
        getSmartAccountClient: async <entryPointVersion extends "0.6" | "0.7">(
            conf: AAParamType<entryPointVersion>
        ) =>
            getBundlerClient({
                account: await getSafeClient({ ...conf, erc7579: true }),
                ...conf
            }),
        getErc7579SmartAccountClient: async <
            entryPointVersion extends "0.6" | "0.7"
        >(
            conf: AAParamType<entryPointVersion>
        ) =>
            getSmartAccountClient({
                account: await getSafeClient({ ...conf, erc7579: true }),
                ...conf
            }),
        supportsEntryPointV06: false,
        supportsEntryPointV07: true,
        isEip1271Compliant: true
    }
]<|MERGE_RESOLUTION|>--- conflicted
+++ resolved
@@ -184,11 +184,7 @@
     entryPointVersion: entryPointVersion
     altoRpc: string
 }) =>
-<<<<<<< HEAD
     createPimlicoClient({
-=======
-    createPimlicoClient<entryPointVersion>({
->>>>>>> 2b0500cd
         chain: foundry,
         entryPoint: {
             address: (entryPointVersion === "0.6"
