--- conflicted
+++ resolved
@@ -195,7 +195,6 @@
 > => {
     const publicClient = getPublicClient(anvilRpc)
 
-<<<<<<< HEAD
     const smartAccount = privateKey
         ? await privateKeyToSimpleSmartAccount(publicClient, {
               entryPoint,
@@ -204,18 +203,8 @@
           })
         : await signerToSimpleSmartAccount<T, Transport, Chain>(publicClient, {
               entryPoint,
-              signer: privateKeyToAccount(generatePrivateKey()),
-              factoryAddress: getFactoryAddress(entryPoint, "simple")
-          })
-=======
-    const smartAccount = await signerToSimpleSmartAccount<T, Transport, Chain>(
-        publicClient,
-        {
-            entryPoint,
-            signer: privateKeyToAccount(privateKey)
-        }
-    )
->>>>>>> b9c7978a
+              signer: privateKeyToAccount(generatePrivateKey())
+          })
 
     return createSmartAccountClient({
         chain: foundry,
