--- conflicted
+++ resolved
@@ -1,11 +1,8 @@
 import { createBundlerClient, createSmartAccountClient } from "permissionless"
 import {
     SmartAccount,
-<<<<<<< HEAD
     signerToBiconomySmartAccount,
-=======
     signerToEcdsaKernelSmartAccount,
->>>>>>> 4707e527
     signerToSafeSmartAccount,
     signerToSimpleSmartAccount
 } from "permissionless/accounts"
@@ -204,11 +201,6 @@
 }
 
 export const getPimlicoPaymasterClient = () => {
-<<<<<<< HEAD
-    if (!process.env.PIMLICO_BUNDLER_RPC_HOST)
-        throw new Error("PIMLICO_BUNDLER_RPC_HOST environment variable not set")
-=======
->>>>>>> 4707e527
     if (!process.env.PIMLICO_PAYMASTER_RPC_HOST)
         throw new Error(
             "PIMLICO_PAYMASTER_RPC_HOST environment variable not set"
